load("//tools:defs.bzl", "go_library")

package(licenses = ["notice"])

go_library(
    name = "hostinet",
    srcs = [
        "device.go",
        "hostinet.go",
        "save_restore.go",
        "socket.go",
        "socket_unsafe.go",
        "socket_vfs2.go",
        "sockopt_impl.go",
        "stack.go",
    ],
    visibility = ["//pkg/sentry:internal"],
    deps = [
        "//pkg/abi/linux",
        "//pkg/binary",
        "//pkg/context",
        "//pkg/fdnotifier",
        "//pkg/log",
        "//pkg/safemem",
        "//pkg/sentry/arch",
        "//pkg/sentry/device",
        "//pkg/sentry/fs",
        "//pkg/sentry/fs/fsutil",
        "//pkg/sentry/fs/lock",
        "//pkg/sentry/fsimpl/sockfs",
        "//pkg/sentry/hostfd",
        "//pkg/sentry/inet",
        "//pkg/sentry/kernel",
        "//pkg/sentry/kernel/time",
        "//pkg/sentry/socket",
        "//pkg/sentry/socket/control",
        "//pkg/sentry/vfs",
        "//pkg/syserr",
        "//pkg/syserror",
<<<<<<< HEAD
        "//pkg/tcpip",
        "//pkg/tcpip/network/ipv4",
        "//pkg/tcpip/network/ipv6",
=======
        "//pkg/tcpip/stack",
        "//pkg/usermem",
>>>>>>> 6d0c5803
        "//pkg/waiter",
        "//tools/go_marshal/marshal",
        "//tools/go_marshal/primitive",
        "@org_golang_x_sys//unix:go_default_library",
    ],
)<|MERGE_RESOLUTION|>--- conflicted
+++ resolved
@@ -37,14 +37,11 @@
         "//pkg/sentry/vfs",
         "//pkg/syserr",
         "//pkg/syserror",
-<<<<<<< HEAD
         "//pkg/tcpip",
         "//pkg/tcpip/network/ipv4",
         "//pkg/tcpip/network/ipv6",
-=======
         "//pkg/tcpip/stack",
         "//pkg/usermem",
->>>>>>> 6d0c5803
         "//pkg/waiter",
         "//tools/go_marshal/marshal",
         "//tools/go_marshal/primitive",
